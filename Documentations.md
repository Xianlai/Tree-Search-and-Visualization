# Documentation for Modules in this project

## TreeSearch class     
**class** TreeSearch(initState=None, show_progress=False)     

<<<<<<< HEAD
**Parameters**:     
    - **initState**: the initial state as the root     
    - **show_process**: a boolean value. If true, the algorithm will print the intermediate search process on the screen.     
  
**Attributes**:     
    - **self.initState**: The initial state     
    - **self.n_nodes**: The number of nodes in the search tree     
    - **self.n_gnrt**: The number of generations/levels in the search tree.  
    - **self.show**: Whether to show progress when searching.  
    - **self.root**: The root node of search tree.  
    - **self.searchType**: The search strategy you choose.  
    - **self.tree**: The whole search tree as a nested list of dictionaries.  
    - **self.paths**: All the paths found as a nested list of dictionaries.  

**Methods**:  
    - **self.breadthFirstSearch**(maxNodes=np.inf, maxLayers=np.inf)   
    - **self.depthFirstSearch**(maxNodes=np.inf, maxLayers=np.inf)  
    - **self.uniformCostSearch**(maxNodes=np.inf, maxLayers=np.inf)  
    - **self.iterativeDeepeningSearch**(maxDepth=5)  
    - **self.bestFirstSearch**(maxNodes=np.inf, maxLayers=np.inf)  
    - **self.aStarSearch**(maxNodes=np.inf, maxLayers=np.inf)  
    - **self.print_paths**()  
    - **self.plot_tree**(diameter=10, background='dark', title='search tree', ls='-', a=0.8)  
    - **self.export**()  

**\_\_init\_\_**(initState=None, show_progress=False)  
=======
**Parameters**:  
    - **initState**: the initial state as the root
    - **show_process**: a boolean value. If true, the algorithm will print the intermediate search process on the screen.
  
**Attributes**:  
    - **self.initState**: The initial state
    - **self.n_nodes**: The number of nodes in the search tree
    - **self.n_gnrt**: The number of generations/levels in the search tree.
    - **self.show**: Whether to show progress when searching
    - **self.root**: The root node of search tree.
    - **self.searchType**: The search strategy you choose.
    - **self.tree**: The whole search tree as a nested list of dictionaries
    - **self.paths**: All the paths found as a nested list of dictionaries

**Methods**:  
    - **self.breadthFirstSearch**(maxNodes=np.inf, maxLayers=np.inf) 
    - **self.depthFirstSearch**(maxNodes=np.inf, maxLayers=np.inf)
    - **self.uniformCostSearch**(maxNodes=np.inf, maxLayers=np.inf)
    - **self.iterativeDeepeningSearch**(maxDepth=5)
    - **self.bestFirstSearch**(maxNodes=np.inf, maxLayers=np.inf)
    - **self.aStarSearch**(maxNodes=np.inf, maxLayers=np.inf)
    - **self.print_paths**()
    - **self.plot_tree**(diameter=10, background='dark', title='search tree', ls='-', a=0.8)
    - **self.export**()

**\_\_init\_\_**(initState=None, show_progress=False)
>>>>>>> 0fa94e11
    
**breadthFirstSearch**(maxNodes=np.inf, maxLayers=np.inf)    
    The breadth first search that always push and expand the first node saved in the frontier list.  
    *----Parameters----*:  
    - maxNodes: The maximum nodes to be explored before stopping the searching.  
    - maxLayers: The maximum layers to be explored before stopping the searching.  
    If neither of these is set, then the search will stop when the first path is found.  

**depthFirstSearch**(maxNodes=np.inf, maxLayers=np.inf)    
    The depth first search that always push and expand the last node saved in the frontier list.  
    *----Parameters----*:  
    - maxNodes: The maximum nodes to be explored before stopping the searching.  
    - maxLayers: The maximum layers to be explored before stopping the searching.  
    If neither of these is set, then the search will stop when the first path is found.  
    
**uniformCostSearch**(maxNodes=np.inf, maxLayers=np.inf)    
    The uniform cost search that always push and expand the node with least path cost in the frontier list.  
    *----Parameters----*:  
    - maxNodes: The maximum nodes to be explored before stopping the searching.  
    - maxLayers: The maximum layers to be explored before stopping the searching.  
    If neither of these is set, then the search will stop when the first path is found.  
    
**iterativeDeepeningSearch**(maxDepth=5)    
    The iterative deepening search that iteratively performs DFS with maximum layers increasing. The search will stop when it finds the first goal or finished the last iteration with maxLayer equals maxDepth.  
    *----Parameters----*:  
    - maxDepth: The maximum layers of last iteration of DFS.  
    
<<<<<<< HEAD
**bestFirstSearch**(maxNodes=np.inf, maxLayers=np.inf)    
    The best first search that always push and expand the node with least heuristic in the frontier list.  
    *Parameters*:  
    - maxNodes: The maximum nodes to be explored before stopping the searching.  
    - maxLayers: The maximum layers to be explored before stopping the searching.  
    If neither of these is set, then the search will stop when the first path is found.  

**aStarSearch**(maxNodes=np.inf, maxLayers=np.inf)    
    The A* search that uses the sum of path cost and heuristic to determine which node in the frontier to push and expand.  
    *----Parameters----*:  
    - maxNodes: The maximum nodes to be explored before stopping the searching.  
    - maxLayers: The maximum layers to be explored before stopping the searching.  
    If neither of these is set, then the search will stop when the first path is found.  

**print_paths**()    
    Print out the the paths found.  
    
**plot_tree**(diameter=50, background='dark', ls='-', a=0.8, title='Search Tree')    
    Plot out the search tree in a polar figure.  
    *----Parameters----*:  
    - diameter: The nodes of tree has to spread out in the plot without overlapping, so the bigger diameter, more sparse the nodes are.  
    - background: The background color of fig, could be either 'light' or 'dark'.  
    - ls: line style.  
    - a: alpha of nodes and edges.  
    - title: The title of this plot.  
    
**export**()     
    Write tree and paths as JSON files into current directory.  


## RoadtripProblem class  
\*This class is the child class of TreeSearch class. So it has all the attributes as well as methods shown above.  
=======
**bestFirstSearch**(maxNodes=np.inf, maxLayers=np.inf)  
    The best first search that always push and expand the node with least heuristic in the frontier list.
    *Parameters*:
    - maxNodes: The maximum nodes to be explored before stopping the searching.
    - maxLayers: The maximum layers to be explored before stopping the searching.
    If neither of these is set, then the search will stop when the first path is found.

**aStarSearch**(maxNodes=np.inf, maxLayers=np.inf)  
    The A* search that uses the sum of path cost and heuristic to determine which node in the frontier to push and expand.
    *----Parameters----*:
    - maxNodes: The maximum nodes to be explored before stopping the searching.
    - maxLayers: The maximum layers to be explored before stopping the searching.
    If neither of these is set, then the search will stop when the first path is found.

**print_paths**()   
    Print out the the paths found.
    
**plot_tree**(diameter=50, background='dark', ls='-', a=0.8, title='Search Tree')   
    Plot out the search tree in a polar figure.
    *----Parameters----*:
    - diameter: The nodes of tree has to spread out in the plot without overlapping, so the bigger diameter, more sparse the nodes are.
    - background: The background color of fig, could be either 'light' or 'dark'.
    - ls: line style.
    - a: alpha of nodes and edges.
    - title: The title of this plot.
    
**export**()    
    Write tree and paths as JSON files into current directory.


## RoadtripProblem class  
\*This class is the child class of TreeSearch class. So it has all the attributes as well as methods shown above.
>>>>>>> 0fa94e11

**class** SpecificProblem(states=None, initState=None, goalState=None, stepCosts=None, heuristics=None, show_progress=False)  

**Parameters**:  
<<<<<<< HEAD
    - **initState**: The initial state as the root  
    - **goalState**: The goal state  
    - **states**: All the states in the problem environment  
    - **stepCosts**: The step costs from a state to another state  
    - **heuristics**: The heuristics from a state to goal state  
    - **show_process**: A boolean value. If true, the algorithm will print the intermediate search process on the screen.  
  
**Attributes**:  
    - **self.states**: All the states in the problem environment  
    - **self.size**: The number of all possible states  
    - **self.goalState**: The goal state.  
    - **self.heuristics**: The heuristics of each state  
    - **self.encoding**: The encoding from states to integers  
    - **self.decoding**: The decoding from integers to states.  
    - **self.stepCosts**: The step cost between each pair of states.   

**Methods**:  
    - **self.print_encoding**()   
=======
    - **initState**: The initial state as the root
    - **goalState**: The goal state
    - **states**: All the states in the problem environment
    - **stepCosts**: The step costs from a state to another state
    - **heuristics**: The heuristics from a state to goal state
    - **show_process**: A boolean value. If true, the algorithm will print the intermediate search process on the screen.
  
**Attributes**:  
    - **self.states**: All the states in the problem environment
    - **self.size**: The number of all possible states
    - **self.goalState**: The goal state.
    - **self.heuristics**: The heuristics of each state
    - **self.encoding**: The encoding from states to integers
    - **self.decoding**: The decoding from integers to states.
    - **self.stepCosts**: The step cost between each pair of states. 

**Methods**:  
    - **self.print_encoding**() 
>>>>>>> 0fa94e11

**\_\_init\_\_**(states=None, initState=None, goalState=None, stepCosts=None, heuristics=None, show_progress=False)  

<<<<<<< HEAD
**print_encoding**()    
    Print out the encodings from states to integers.  


## TreeVisual Class  
**class** PolarPlot(diameter=20, background='dark')  

**Parameters**:  
    - **diameter**: The diameter of the polar fig.  
    - **background**: The background color.  
  
**Attributes**:  
    - **self.bgc**: The background color of self.fig  
    - **self.c**: The default color for edges and labels  
    - **self.cm**: The color map for nodes' color  
    - **self.green**: The color green used to mark path and goal node labels  
    - **self.fig**: The figure object of plotting.  
    - **self.ax**: The ax object of plotting.  
    - **self.radius**: The radius of polar fig.   
    - **self.tree**: The search tree to be parsed and plot.   
    - **self.pathNodes**: All the nodes on the path as a flat list.  
    - **self.goal**: The goal state.  
    - **self.vDist**: The unit distance in radius direction  
    - **self.hDist**: The unit distance in the tangent direction.  
    - **self.parsedTree**: The parsed tree.  

**Methods**:  
    - **self.show**()   
    - **self.save**()  
    - **self.plot_tree**(tree, paths, title='search tree', ls='-', a=0.5, show=True)  

**\_\_init\_\_**(diameter=20, background='dark')  

**show**()    
    A static method to be used outside class to show plots.  

**save**(path='search_tree.png')    
    Save the fig to file. You can directly specify the format in the file name. And you can specify the dpi and bbox_inches.   
    *----Parameters----*:  
    - path: The path you want to save the file to.  

**plot_tree**(tree, paths, title='search tree', ls='-', a=0.5, show=True)    
    Plot the tree in polar projection with correct spacing and mark the initial state, goal state and path edges in green and color every node by their path costs.  
    *----Parameters----*:  
    - tree: The search tree in form described in TreeSearch.py  
    - paths: The collection of paths found.  
    - title: title of the fig.  
    - ls: line style  
    - a: alpha  
    - show: whether to show the plot.  
=======
**print_encoding**()   
    Print out the encodings from states to integers.


## TreeVisual Class  
**class** PolarPlot(diameter=20, background='dark')

**Parameters**:  
    - **diameter**: The diameter of the polar fig.
    - **background**: The background color.
  
**Attributes**:  
    - **self.bgc**: The background color of self.fig
    - **self.c**: The default color for edges and labels
    - **self.cm**: The color map for nodes' color
    - **self.green**: The color green used to mark path and goal node labels
    - **self.fig**: The figure object of plotting.
    - **self.ax**: The ax object of plotting.
    - **self.radius**: The radius of polar fig. 
    - **self.tree**: The search tree to be parsed and plot. 
    - **self.pathNodes**: All the nodes on the path as a flat list.
    - **self.goal**: The goal state.
    - **self.vDist**: The unit distance in radius direction
    - **self.hDist**: The unit distance in the tangent direction.
    - **self.parsedTree**: The parsed tree.

**Methods**:  
    - **self.show**() 
    - **self.save**()
    - **self.plot_tree**(tree, paths, title='search tree', ls='-', a=0.5, show=True)

**\_\_init\_\_**(diameter=20, background='dark')

**show**()   
    A static method to be used outside class to show plots.

**save**(path='search_tree.png')    
    Save the fig to file. You can directly specify the format in the file name. And you can specify the dpi and bbox_inches. 
    *----Parameters----*:
    - path: The path you want to save the file to.

**plot_tree**(tree, paths, title='search tree', ls='-', a=0.5, show=True)    
    Plot the tree in polar projection with correct spacing and mark the initial state, goal state and path edges in green and color every node by their path costs.
    *----Parameters----*:
    - tree: The search tree in form described in TreeSearch.py
    - paths: The collection of paths found.
    - title: title of the fig.
    - ls: line style
    - a: alpha
    - show: whether to show the plot.
>>>>>>> 0fa94e11


<|MERGE_RESOLUTION|>--- conflicted
+++ resolved
@@ -3,7 +3,6 @@
 ## TreeSearch class     
 **class** TreeSearch(initState=None, show_progress=False)     
 
-<<<<<<< HEAD
 **Parameters**:     
     - **initState**: the initial state as the root     
     - **show_process**: a boolean value. If true, the algorithm will print the intermediate search process on the screen.     
@@ -30,34 +29,6 @@
     - **self.export**()  
 
 **\_\_init\_\_**(initState=None, show_progress=False)  
-=======
-**Parameters**:  
-    - **initState**: the initial state as the root
-    - **show_process**: a boolean value. If true, the algorithm will print the intermediate search process on the screen.
-  
-**Attributes**:  
-    - **self.initState**: The initial state
-    - **self.n_nodes**: The number of nodes in the search tree
-    - **self.n_gnrt**: The number of generations/levels in the search tree.
-    - **self.show**: Whether to show progress when searching
-    - **self.root**: The root node of search tree.
-    - **self.searchType**: The search strategy you choose.
-    - **self.tree**: The whole search tree as a nested list of dictionaries
-    - **self.paths**: All the paths found as a nested list of dictionaries
-
-**Methods**:  
-    - **self.breadthFirstSearch**(maxNodes=np.inf, maxLayers=np.inf) 
-    - **self.depthFirstSearch**(maxNodes=np.inf, maxLayers=np.inf)
-    - **self.uniformCostSearch**(maxNodes=np.inf, maxLayers=np.inf)
-    - **self.iterativeDeepeningSearch**(maxDepth=5)
-    - **self.bestFirstSearch**(maxNodes=np.inf, maxLayers=np.inf)
-    - **self.aStarSearch**(maxNodes=np.inf, maxLayers=np.inf)
-    - **self.print_paths**()
-    - **self.plot_tree**(diameter=10, background='dark', title='search tree', ls='-', a=0.8)
-    - **self.export**()
-
-**\_\_init\_\_**(initState=None, show_progress=False)
->>>>>>> 0fa94e11
     
 **breadthFirstSearch**(maxNodes=np.inf, maxLayers=np.inf)    
     The breadth first search that always push and expand the first node saved in the frontier list.  
@@ -85,7 +56,6 @@
     *----Parameters----*:  
     - maxDepth: The maximum layers of last iteration of DFS.  
     
-<<<<<<< HEAD
 **bestFirstSearch**(maxNodes=np.inf, maxLayers=np.inf)    
     The best first search that always push and expand the node with least heuristic in the frontier list.  
     *Parameters*:  
@@ -118,45 +88,10 @@
 
 ## RoadtripProblem class  
 \*This class is the child class of TreeSearch class. So it has all the attributes as well as methods shown above.  
-=======
-**bestFirstSearch**(maxNodes=np.inf, maxLayers=np.inf)  
-    The best first search that always push and expand the node with least heuristic in the frontier list.
-    *Parameters*:
-    - maxNodes: The maximum nodes to be explored before stopping the searching.
-    - maxLayers: The maximum layers to be explored before stopping the searching.
-    If neither of these is set, then the search will stop when the first path is found.
-
-**aStarSearch**(maxNodes=np.inf, maxLayers=np.inf)  
-    The A* search that uses the sum of path cost and heuristic to determine which node in the frontier to push and expand.
-    *----Parameters----*:
-    - maxNodes: The maximum nodes to be explored before stopping the searching.
-    - maxLayers: The maximum layers to be explored before stopping the searching.
-    If neither of these is set, then the search will stop when the first path is found.
-
-**print_paths**()   
-    Print out the the paths found.
-    
-**plot_tree**(diameter=50, background='dark', ls='-', a=0.8, title='Search Tree')   
-    Plot out the search tree in a polar figure.
-    *----Parameters----*:
-    - diameter: The nodes of tree has to spread out in the plot without overlapping, so the bigger diameter, more sparse the nodes are.
-    - background: The background color of fig, could be either 'light' or 'dark'.
-    - ls: line style.
-    - a: alpha of nodes and edges.
-    - title: The title of this plot.
-    
-**export**()    
-    Write tree and paths as JSON files into current directory.
-
-
-## RoadtripProblem class  
-\*This class is the child class of TreeSearch class. So it has all the attributes as well as methods shown above.
->>>>>>> 0fa94e11
 
 **class** SpecificProblem(states=None, initState=None, goalState=None, stepCosts=None, heuristics=None, show_progress=False)  
 
 **Parameters**:  
-<<<<<<< HEAD
     - **initState**: The initial state as the root  
     - **goalState**: The goal state  
     - **states**: All the states in the problem environment  
@@ -175,30 +110,9 @@
 
 **Methods**:  
     - **self.print_encoding**()   
-=======
-    - **initState**: The initial state as the root
-    - **goalState**: The goal state
-    - **states**: All the states in the problem environment
-    - **stepCosts**: The step costs from a state to another state
-    - **heuristics**: The heuristics from a state to goal state
-    - **show_process**: A boolean value. If true, the algorithm will print the intermediate search process on the screen.
   
-**Attributes**:  
-    - **self.states**: All the states in the problem environment
-    - **self.size**: The number of all possible states
-    - **self.goalState**: The goal state.
-    - **self.heuristics**: The heuristics of each state
-    - **self.encoding**: The encoding from states to integers
-    - **self.decoding**: The decoding from integers to states.
-    - **self.stepCosts**: The step cost between each pair of states. 
-
-**Methods**:  
-    - **self.print_encoding**() 
->>>>>>> 0fa94e11
-
 **\_\_init\_\_**(states=None, initState=None, goalState=None, stepCosts=None, heuristics=None, show_progress=False)  
 
-<<<<<<< HEAD
 **print_encoding**()    
     Print out the encodings from states to integers.  
 
@@ -249,57 +163,9 @@
     - ls: line style  
     - a: alpha  
     - show: whether to show the plot.  
-=======
-**print_encoding**()   
-    Print out the encodings from states to integers.
+
+    - a: alpha
+    - show: whether to show the plot.
 
 
-## TreeVisual Class  
-**class** PolarPlot(diameter=20, background='dark')
 
-**Parameters**:  
-    - **diameter**: The diameter of the polar fig.
-    - **background**: The background color.
-  
-**Attributes**:  
-    - **self.bgc**: The background color of self.fig
-    - **self.c**: The default color for edges and labels
-    - **self.cm**: The color map for nodes' color
-    - **self.green**: The color green used to mark path and goal node labels
-    - **self.fig**: The figure object of plotting.
-    - **self.ax**: The ax object of plotting.
-    - **self.radius**: The radius of polar fig. 
-    - **self.tree**: The search tree to be parsed and plot. 
-    - **self.pathNodes**: All the nodes on the path as a flat list.
-    - **self.goal**: The goal state.
-    - **self.vDist**: The unit distance in radius direction
-    - **self.hDist**: The unit distance in the tangent direction.
-    - **self.parsedTree**: The parsed tree.
-
-**Methods**:  
-    - **self.show**() 
-    - **self.save**()
-    - **self.plot_tree**(tree, paths, title='search tree', ls='-', a=0.5, show=True)
-
-**\_\_init\_\_**(diameter=20, background='dark')
-
-**show**()   
-    A static method to be used outside class to show plots.
-
-**save**(path='search_tree.png')    
-    Save the fig to file. You can directly specify the format in the file name. And you can specify the dpi and bbox_inches. 
-    *----Parameters----*:
-    - path: The path you want to save the file to.
-
-**plot_tree**(tree, paths, title='search tree', ls='-', a=0.5, show=True)    
-    Plot the tree in polar projection with correct spacing and mark the initial state, goal state and path edges in green and color every node by their path costs.
-    *----Parameters----*:
-    - tree: The search tree in form described in TreeSearch.py
-    - paths: The collection of paths found.
-    - title: title of the fig.
-    - ls: line style
-    - a: alpha
-    - show: whether to show the plot.
->>>>>>> 0fa94e11
-
-
